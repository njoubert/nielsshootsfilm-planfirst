/**
 * Main application entry point.
 * Bootstraps the app-shell component and initializes global setup.
 */

import './components/app-shell';
import './styles/admin.css';
import './styles/global.css';
import './styles/theme.css';

<<<<<<< HEAD
const LOCKED_VIEWPORT_CONTENT =
  'width=device-width, initial-scale=1.0, maximum-scale=1.0, user-scalable=no';

const ensureViewportLock = () => {
  const existingViewport = document.querySelector('meta[name="viewport"]');
  if (existingViewport) {
    if (existingViewport.getAttribute('content') !== LOCKED_VIEWPORT_CONTENT) {
      existingViewport.setAttribute('content', LOCKED_VIEWPORT_CONTENT);
    }
    return;
  }

  const viewport = document.createElement('meta');
  viewport.name = 'viewport';
  viewport.content = LOCKED_VIEWPORT_CONTENT;
  document.head.appendChild(viewport);
};

const preventGlobalPinchZoom = () => {
  // Prevent pinch-to-zoom at document level (iOS Safari ignores user-scalable=no)
  // Allow only the photo page to handle its own touch gestures
  document.addEventListener(
    'touchstart',
    (e: TouchEvent) => {
      // Allow touch gestures only on the photo page container
      const target = e.target as HTMLElement;
      const isPhotoPage = target.closest('album-photo-page');

      if (!isPhotoPage && e.touches.length > 1) {
        // Block multi-touch gestures everywhere except photo page
        e.preventDefault();
      }
    },
    { passive: false }
  );

  document.addEventListener(
    'touchmove',
    (e: TouchEvent) => {
      const target = e.target as HTMLElement;
      const isPhotoPage = target.closest('album-photo-page');

      if (!isPhotoPage && e.touches.length > 1) {
        e.preventDefault();
      }
    },
    { passive: false }
  );
};

// Bootstrap the application
window.addEventListener('DOMContentLoaded', () => {
  ensureViewportLock();
  preventGlobalPinchZoom();
=======
// Handle page reload/restore gracefully
const initializeApp = () => {
>>>>>>> ab50b2fb
  const appRoot = document.getElementById('app');
  if (!appRoot) {
    console.error('App root element not found');
    return;
  }

  try {
    // Clear any existing content before re-initializing
    appRoot.innerHTML = '<app-shell></app-shell>';
  } catch (error) {
    console.error('Failed to initialize app:', error);
    // Show a basic error message if app-shell fails to load
    appRoot.innerHTML = `
      <div style="display: flex; flex-direction: column; align-items: center; justify-content: center; height: 100vh; padding: 2rem; text-align: center;">
        <p style="margin-bottom: 1rem;">Failed to load the application.</p>
        <button onclick="window.location.reload()" style="padding: 0.5rem 1rem; cursor: pointer;">
          Reload Page
        </button>
      </div>
    `;
  }
};

// Bootstrap the application
window.addEventListener('DOMContentLoaded', initializeApp);

// Handle Safari's page restore after memory pressure / crash
window.addEventListener('pageshow', (event) => {
  // If page was restored from back/forward cache after a crash, re-initialize
  if (event.persisted) {
    console.log('Page restored from cache, re-initializing...');
    initializeApp();
  }
});<|MERGE_RESOLUTION|>--- conflicted
+++ resolved
@@ -8,65 +8,8 @@
 import './styles/global.css';
 import './styles/theme.css';
 
-<<<<<<< HEAD
-const LOCKED_VIEWPORT_CONTENT =
-  'width=device-width, initial-scale=1.0, maximum-scale=1.0, user-scalable=no';
-
-const ensureViewportLock = () => {
-  const existingViewport = document.querySelector('meta[name="viewport"]');
-  if (existingViewport) {
-    if (existingViewport.getAttribute('content') !== LOCKED_VIEWPORT_CONTENT) {
-      existingViewport.setAttribute('content', LOCKED_VIEWPORT_CONTENT);
-    }
-    return;
-  }
-
-  const viewport = document.createElement('meta');
-  viewport.name = 'viewport';
-  viewport.content = LOCKED_VIEWPORT_CONTENT;
-  document.head.appendChild(viewport);
-};
-
-const preventGlobalPinchZoom = () => {
-  // Prevent pinch-to-zoom at document level (iOS Safari ignores user-scalable=no)
-  // Allow only the photo page to handle its own touch gestures
-  document.addEventListener(
-    'touchstart',
-    (e: TouchEvent) => {
-      // Allow touch gestures only on the photo page container
-      const target = e.target as HTMLElement;
-      const isPhotoPage = target.closest('album-photo-page');
-
-      if (!isPhotoPage && e.touches.length > 1) {
-        // Block multi-touch gestures everywhere except photo page
-        e.preventDefault();
-      }
-    },
-    { passive: false }
-  );
-
-  document.addEventListener(
-    'touchmove',
-    (e: TouchEvent) => {
-      const target = e.target as HTMLElement;
-      const isPhotoPage = target.closest('album-photo-page');
-
-      if (!isPhotoPage && e.touches.length > 1) {
-        e.preventDefault();
-      }
-    },
-    { passive: false }
-  );
-};
-
-// Bootstrap the application
-window.addEventListener('DOMContentLoaded', () => {
-  ensureViewportLock();
-  preventGlobalPinchZoom();
-=======
 // Handle page reload/restore gracefully
 const initializeApp = () => {
->>>>>>> ab50b2fb
   const appRoot = document.getElementById('app');
   if (!appRoot) {
     console.error('App root element not found');
